pub mod xZBERC20;
pub mod DAO;
<<<<<<< HEAD
pub mod Dynamicrate;
=======
pub mod ZeroXBridgeL2;
>>>>>>> 29b9ca8a
<|MERGE_RESOLUTION|>--- conflicted
+++ resolved
@@ -1,7 +1,4 @@
 pub mod xZBERC20;
 pub mod DAO;
-<<<<<<< HEAD
-pub mod Dynamicrate;
-=======
 pub mod ZeroXBridgeL2;
->>>>>>> 29b9ca8a
+pub mod Dynamicrate;